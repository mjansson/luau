// This file is part of the Luau programming language and is licensed under MIT License; see LICENSE.txt for details
// This code is based on Lua 5.x implementation licensed under MIT License; see lua_LICENSE.txt for details
#pragma once

#include "lua.h"
#include "lcommon.h"

/*
** Union of all collectible objects
*/
typedef union GCObject GCObject;

/*
** Common Header for all collectible objects (in macro form, to be
** included in other objects)
*/
// clang-format off
#define CommonHeader \
    GCObject* next; \
     uint8_t tt; uint8_t marked; uint8_t memcat
// clang-format on

/*
** Common header in struct form
*/
typedef struct GCheader
{
    CommonHeader;
} GCheader;

/*
** Union of all Lua values
*/
typedef union
{
    GCObject* gc;
    void* p;
    double n;
    int b;
    float v[2]; // v[0], v[1] live here; v[2] lives in TValue::extra
} Value;

/*
** Tagged Values
*/

typedef struct lua_TValue
{
    Value value;
    int extra[LUA_EXTRA_SIZE];
    int tt;
} TValue;

/* Macros to test type */
#define ttisnil(o) (ttype(o) == LUA_TNIL)
#define ttisnumber(o) (ttype(o) == LUA_TNUMBER)
#define ttisstring(o) (ttype(o) == LUA_TSTRING)
#define ttistable(o) (ttype(o) == LUA_TTABLE)
#define ttisfunction(o) (ttype(o) == LUA_TFUNCTION)
#define ttisboolean(o) (ttype(o) == LUA_TBOOLEAN)
#define ttisuserdata(o) (ttype(o) == LUA_TUSERDATA)
#define ttisthread(o) (ttype(o) == LUA_TTHREAD)
#define ttislightuserdata(o) (ttype(o) == LUA_TLIGHTUSERDATA)
#define ttisvector(o) (ttype(o) == LUA_TVECTOR)
#define ttisupval(o) (ttype(o) == LUA_TUPVAL)

/* Macros to access values */
#define ttype(o) ((o)->tt)
#define gcvalue(o) check_exp(iscollectable(o), (o)->value.gc)
#define pvalue(o) check_exp(ttislightuserdata(o), (o)->value.p)
#define nvalue(o) check_exp(ttisnumber(o), (o)->value.n)
#define vvalue(o) check_exp(ttisvector(o), (o)->value.v)
#define tsvalue(o) check_exp(ttisstring(o), &(o)->value.gc->ts)
#define uvalue(o) check_exp(ttisuserdata(o), &(o)->value.gc->u)
#define clvalue(o) check_exp(ttisfunction(o), &(o)->value.gc->cl)
#define hvalue(o) check_exp(ttistable(o), &(o)->value.gc->h)
#define bvalue(o) check_exp(ttisboolean(o), (o)->value.b)
#define thvalue(o) check_exp(ttisthread(o), &(o)->value.gc->th)
#define upvalue(o) check_exp(ttisupval(o), &(o)->value.gc->uv)

// beware bit magic: a value is false if it's nil or boolean false
// baseline implementation: (ttisnil(o) || (ttisboolean(o) && bvalue(o) == 0))
// we'd like a branchless version of this which helps with performance, and a very fast version
// so our strategy is to always read the boolean value (not using bvalue(o) because that asserts when type isn't boolean)
// we then combine it with type to produce 0/1 as follows:
// - when type is nil (0), & makes the result 0
// - when type is boolean (1), we effectively only look at the bottom bit, so result is 0 iff boolean value is 0
// - when type is different, it must have some of the top bits set - we keep all top bits of boolean value so the result is non-0
#define l_isfalse(o) (!(((o)->value.b | ~1) & ttype(o)))

/*
** for internal debug only
*/
#define checkconsistency(obj) LUAU_ASSERT(!iscollectable(obj) || (ttype(obj) == (obj)->value.gc->gch.tt))

#define checkliveness(g, obj) LUAU_ASSERT(!iscollectable(obj) || ((ttype(obj) == (obj)->value.gc->gch.tt) && !isdead(g, (obj)->value.gc)))

/* Macros to set values */
#define setnilvalue(obj) ((obj)->tt = LUA_TNIL)

#define setnvalue(obj, x) \
    { \
        TValue* i_o = (obj); \
        i_o->value.n = (x); \
        i_o->tt = LUA_TNUMBER; \
    }

#if LUA_VECTOR_SIZE == 4
#define setvvalue(obj, x, y, z, w) \
    { \
        TValue* i_o = (obj); \
        float* i_v = i_o->value.v; \
        i_v[0] = (x); \
        i_v[1] = (y); \
        i_v[2] = (z); \
        i_v[3] = (w); \
        i_o->tt = LUA_TVECTOR; \
    }
#else
#define setvvalue(obj, x, y, z, w) \
    { \
        TValue* i_o = (obj); \
        float* i_v = i_o->value.v; \
        i_v[0] = (x); \
        i_v[1] = (y); \
        i_v[2] = (z); \
        i_o->tt = LUA_TVECTOR; \
    }
#endif

#define setpvalue(obj, x) \
    { \
        TValue* i_o = (obj); \
        i_o->value.p = (x); \
        i_o->tt = LUA_TLIGHTUSERDATA; \
    }

#define setbvalue(obj, x) \
    { \
        TValue* i_o = (obj); \
        i_o->value.b = (x); \
        i_o->tt = LUA_TBOOLEAN; \
    }

#define setsvalue(L, obj, x) \
    { \
        TValue* i_o = (obj); \
        i_o->value.gc = cast_to(GCObject*, (x)); \
        i_o->tt = LUA_TSTRING; \
        checkliveness(L->global, i_o); \
    }

#define setuvalue(L, obj, x) \
    { \
        TValue* i_o = (obj); \
        i_o->value.gc = cast_to(GCObject*, (x)); \
        i_o->tt = LUA_TUSERDATA; \
        checkliveness(L->global, i_o); \
    }

#define setthvalue(L, obj, x) \
    { \
        TValue* i_o = (obj); \
        i_o->value.gc = cast_to(GCObject*, (x)); \
        i_o->tt = LUA_TTHREAD; \
        checkliveness(L->global, i_o); \
    }

#define setclvalue(L, obj, x) \
    { \
        TValue* i_o = (obj); \
        i_o->value.gc = cast_to(GCObject*, (x)); \
        i_o->tt = LUA_TFUNCTION; \
        checkliveness(L->global, i_o); \
    }

#define sethvalue(L, obj, x) \
    { \
        TValue* i_o = (obj); \
        i_o->value.gc = cast_to(GCObject*, (x)); \
        i_o->tt = LUA_TTABLE; \
        checkliveness(L->global, i_o); \
    }

#define setptvalue(L, obj, x) \
    { \
        TValue* i_o = (obj); \
        i_o->value.gc = cast_to(GCObject*, (x)); \
        i_o->tt = LUA_TPROTO; \
        checkliveness(L->global, i_o); \
    }

#define setupvalue(L, obj, x) \
    { \
        TValue* i_o = (obj); \
        i_o->value.gc = cast_to(GCObject*, (x)); \
        i_o->tt = LUA_TUPVAL; \
        checkliveness(L->global, i_o); \
    }

#define setobj(L, obj1, obj2) \
    { \
        const TValue* o2 = (obj2); \
        TValue* o1 = (obj1); \
        *o1 = *o2; \
        checkliveness(L->global, o1); \
    }

/*
** different types of sets, according to destination
*/

/* from stack to (same) stack */
#define setobjs2s setobj
/* to stack (not from same stack) */
#define setobj2s setobj
#define setsvalue2s setsvalue
#define sethvalue2s sethvalue
#define setptvalue2s setptvalue
/* from table to same table */
#define setobjt2t setobj
/* to table */
#define setobj2t setobj
/* to new object */
#define setobj2n setobj
#define setsvalue2n setsvalue

#define setttype(obj, tt) (ttype(obj) = (tt))

#define iscollectable(o) (ttype(o) >= LUA_TSTRING)

typedef TValue* StkId; /* index to stack elements */

/*
** String headers for string table
*/
typedef struct TString
{
    CommonHeader;

    int16_t atom;

    unsigned int hash;
    unsigned int len;

    char data[1]; // string data is allocated right after the header
} TString;

#define getstr(ts) (ts)->data
#define svalue(o) getstr(tsvalue(o))

typedef struct Udata
{
    CommonHeader;

    uint8_t tag;

    int len;

    struct Table* metatable;

    union
    {
        char data[1];      // userdata is allocated right after the header
        L_Umaxalign dummy; // ensures maximum alignment for data
    };
} Udata;

/*
** Function Prototypes
*/
// clang-format off
typedef struct Proto
{
    CommonHeader;


    TValue* k;              /* constants used by the function */
    Instruction* code;      /* function bytecode */
    struct Proto** p;       /* functions defined inside the function */
    uint8_t* lineinfo;      /* for each instruction, line number as a delta from baseline */
    int* abslineinfo;       /* baseline line info, one entry for each 1<<linegaplog2 instructions; allocated after lineinfo */
    struct LocVar* locvars; /* information about local variables */
    TString** upvalues;     /* upvalue names */
    TString* source;

    TString* debugname;
    uint8_t* debuginsn; // a copy of code[] array with just opcodes

    GCObject* gclist;


    int sizecode;
    int sizep;
    int sizelocvars;
    int sizeupvalues;
    int sizek;
    int sizelineinfo;
    int linegaplog2;


    uint8_t nups; /* number of upvalues */
    uint8_t numparams;
    uint8_t is_vararg;
    uint8_t maxstacksize;
} Proto;
// clang-format on

typedef struct LocVar
{
    TString* varname;
    int startpc; /* first point where variable is active */
    int endpc;   /* first point where variable is dead */
    uint8_t reg; /* register slot, relative to base, where variable is stored */
} LocVar;

/*
** Upvalues
*/

typedef struct UpVal
{
    CommonHeader;
    TValue* v; /* points to stack or to its own value */
    union
    {
        TValue value; /* the value (when closed) */
        struct
        { /* double linked list (when open) */
            struct UpVal* prev;
            struct UpVal* next;
        } l;
    } u;
} UpVal;

/*
** Closures
*/

typedef struct Closure
{
    CommonHeader;

    uint8_t isC;
    uint8_t nupvalues;
    uint8_t stacksize;
    uint8_t preload;

    GCObject* gclist;
    struct Table* env;

    union
    {
        struct
        {
            lua_CFunction f;
            lua_Continuation cont;
            const char* debugname;
            TValue upvals[1];
        } c;

        struct
        {
            struct Proto* p;
            TValue uprefs[1];
        } l;
    };
} Closure;

#define iscfunction(o) (ttype(o) == LUA_TFUNCTION && clvalue(o)->isC)
#define isLfunction(o) (ttype(o) == LUA_TFUNCTION && !clvalue(o)->isC)

/*
** Tables
*/

typedef struct TKey
{
<<<<<<< HEAD
    Value value;
    int extra;
=======
    ::Value value;
    int extra[LUA_EXTRA_SIZE];
>>>>>>> 88be067c
    unsigned tt : 4;
    int next : 28; /* for chaining */
} TKey;

typedef struct LuaNode
{
    TValue val;
    TKey key;
} LuaNode;

/* copy a value into a key */
#define setnodekey(L, node, obj) \
    { \
        LuaNode* n_ = (node); \
        const TValue* i_o = (obj); \
        n_->key.value = i_o->value; \
        memcpy(n_->key.extra, i_o->extra, sizeof(n_->key.extra)); \
        n_->key.tt = i_o->tt; \
        checkliveness(L->global, i_o); \
    }

/* copy a value from a key */
#define getnodekey(L, obj, node) \
    { \
        TValue* i_o = (obj); \
        const LuaNode* n_ = (node); \
        i_o->value = n_->key.value; \
        memcpy(i_o->extra, n_->key.extra, sizeof(i_o->extra)); \
        i_o->tt = n_->key.tt; \
        checkliveness(L->global, i_o); \
    }

// clang-format off
typedef struct Table
{
    CommonHeader;


    uint8_t flags;      /* 1<<p means tagmethod(p) is not present */
    uint8_t readonly;   /* sandboxing feature to prohibit writes to table */
    uint8_t safeenv;    /* environment doesn't share globals with other scripts */
    uint8_t lsizenode;  /* log2 of size of `node' array */
    uint8_t nodemask8; /* (1<<lsizenode)-1, truncated to 8 bits */

    int sizearray; /* size of `array' array */
    union
    {
        int lastfree;  /* any free position is before this position */
        int aboundary; /* negated 'boundary' of `array' array; iff aboundary < 0 */
    };


    struct Table* metatable;
    TValue* array;  /* array part */
    LuaNode* node;
    GCObject* gclist;
} Table;
// clang-format on

/*
** `module' operation for hashing (size is always a power of 2)
*/
#define lmod(s, size) (check_exp((size & (size - 1)) == 0, (cast_to(int, (s) & ((size)-1)))))

#define twoto(x) ((int)(1 << (x)))
#define sizenode(t) (twoto((t)->lsizenode))

#define luaO_nilobject (&luaO_nilobject_)

LUAI_DATA const TValue luaO_nilobject_;

#define ceillog2(x) (luaO_log2((x)-1) + 1)

LUAI_FUNC int luaO_log2(unsigned int x);
LUAI_FUNC int luaO_rawequalObj(const TValue* t1, const TValue* t2);
LUAI_FUNC int luaO_rawequalKey(const TKey* t1, const TValue* t2);
LUAI_FUNC int luaO_str2d(const char* s, double* result);
LUAI_FUNC const char* luaO_pushvfstring(lua_State* L, const char* fmt, va_list argp);
LUAI_FUNC const char* luaO_pushfstring(lua_State* L, const char* fmt, ...);
LUAI_FUNC void luaO_chunkid(char* out, const char* source, size_t len);<|MERGE_RESOLUTION|>--- conflicted
+++ resolved
@@ -376,13 +376,8 @@
 
 typedef struct TKey
 {
-<<<<<<< HEAD
     Value value;
-    int extra;
-=======
-    ::Value value;
     int extra[LUA_EXTRA_SIZE];
->>>>>>> 88be067c
     unsigned tt : 4;
     int next : 28; /* for chaining */
 } TKey;
