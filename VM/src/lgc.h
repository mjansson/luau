// This file is part of the Luau programming language and is licensed under MIT License; see LICENSE.txt for details
// This code is based on Lua 5.x implementation licensed under MIT License; see lua_LICENSE.txt for details
#pragma once

#include "ldo.h"
#include "lobject.h"
#include "lstate.h"

<<<<<<< HEAD
/* TODO: C++
LUAU_FASTFLAG(LuauGcFullSkipInactiveThreads)*/

=======
>>>>>>> 88be067c
/*
** Possible states of the Garbage Collector
*/
#define GCSpause 0
#define GCSpropagate 1
#define GCSpropagateagain 2
#define GCSatomic 3
#define GCSsweepstring 4
#define GCSsweep 5

/*
** macro to tell when main invariant (white objects cannot point to black
** ones) must be kept. During a collection, the sweep
** phase may break the invariant, as objects turned white may point to
** still-black objects. The invariant is restored when sweep ends and
** all objects are white again.
*/
#define keepinvariant(g) ((g)->gcstate == GCSpropagate || (g)->gcstate == GCSpropagateagain || (g)->gcstate == GCSatomic)

/*
** some useful bit tricks
*/
#define resetbits(x, m) ((x) &= cast_to(uint8_t, ~(m)))
#define setbits(x, m) ((x) |= (m))
#define testbits(x, m) ((x) & (m))
#define bitmask(b) (1 << (b))
#define bit2mask(b1, b2) (bitmask(b1) | bitmask(b2))
#define l_setbit(x, b) setbits(x, bitmask(b))
#define resetbit(x, b) resetbits(x, bitmask(b))
#define testbit(x, b) testbits(x, bitmask(b))
#define set2bits(x, b1, b2) setbits(x, (bit2mask(b1, b2)))
#define reset2bits(x, b1, b2) resetbits(x, (bit2mask(b1, b2)))
#define test2bits(x, b1, b2) testbits(x, (bit2mask(b1, b2)))

/*
** Layout for bit use in `marked' field:
** bit 0 - object is white (type 0)
** bit 1 - object is white (type 1)
** bit 2 - object is black
** bit 3 - object is fixed (should not be collected)
*/

#define WHITE0BIT 0
#define WHITE1BIT 1
#define BLACKBIT 2
#define FIXEDBIT 3
#define WHITEBITS bit2mask(WHITE0BIT, WHITE1BIT)

#define iswhite(x) test2bits((x)->gch.marked, WHITE0BIT, WHITE1BIT)
#define isblack(x) testbit((x)->gch.marked, BLACKBIT)
#define isgray(x) (!testbits((x)->gch.marked, WHITEBITS | bitmask(BLACKBIT)))
#define isfixed(x) testbit((x)->gch.marked, FIXEDBIT)

#define otherwhite(g) (g->currentwhite ^ WHITEBITS)
#define isdead(g, v) (((v)->gch.marked & (WHITEBITS | bitmask(FIXEDBIT))) == (otherwhite(g) & WHITEBITS))

#define changewhite(x) ((x)->gch.marked ^= WHITEBITS)
#define gray2black(x) l_setbit((x)->gch.marked, BLACKBIT)

#define luaC_white(g) cast_to(uint8_t, ((g)->currentwhite) & WHITEBITS)

// Thread stack states
#define THREAD_ACTIVEBIT 0   // thread is currently active
#define THREAD_SLEEPINGBIT 1 // thread is not executing and stack should not be modified

#define luaC_threadactive(L) (testbit((L)->stackstate, THREAD_ACTIVEBIT))
#define luaC_threadsleeping(L) (testbit((L)->stackstate, THREAD_SLEEPINGBIT))

#define luaC_checkGC(L) \
    { \
        condhardstacktests(luaD_reallocstack(L, L->stacksize - EXTRA_STACK - 1)); \
        if (L->global->totalbytes >= L->global->GCthreshold) \
        { \
            condhardmemtests(luaC_validate(L), 1); \
            luaC_step(L, 1); \
        } \
        else \
        { \
            condhardmemtests(luaC_validate(L), 2); \
        } \
    }

#define luaC_barrier(L, p, v) \
    { \
        if (iscollectable(v) && isblack(obj2gco(p)) && iswhite(gcvalue(v))) \
            luaC_barrierf(L, obj2gco(p), gcvalue(v)); \
    }

#define luaC_barriert(L, t, v) \
    { \
        if (iscollectable(v) && isblack(obj2gco(t)) && iswhite(gcvalue(v))) \
            luaC_barriertable(L, t, gcvalue(v)); \
    }

#define luaC_barrierfast(L, t) \
    { \
        if (isblack(obj2gco(t))) \
            luaC_barrierback(L, t); \
    }

#define luaC_objbarrier(L, p, o) \
    { \
        if (isblack(obj2gco(p)) && iswhite(obj2gco(o))) \
            luaC_barrierf(L, obj2gco(p), obj2gco(o)); \
    }

#define luaC_objbarriert(L, t, o) \
    { \
        if (isblack(obj2gco(t)) && iswhite(obj2gco(o))) \
            luaC_barriertable(L, t, obj2gco(o)); \
    }

#define luaC_upvalbarrier(L, uv, tv) \
    { \
        if (iscollectable(tv) && iswhite(gcvalue(tv)) && (!(uv) || ((UpVal*)uv)->v != &((UpVal*)uv)->u.value)) \
            luaC_barrierupval(L, gcvalue(tv)); \
    }

#define luaC_checkthreadsleep(L) \
    { \
        if (luaC_threadsleeping(L)) \
            luaC_wakethread(L); \
    }

#define luaC_link(L, o, tt) luaC_linkobj(L, cast_to(GCObject*, (o)), tt)

LUAI_FUNC void luaC_freeall(lua_State* L);
LUAI_FUNC void luaC_step(lua_State* L, int assist);
LUAI_FUNC void luaC_fullgc(lua_State* L);
LUAI_FUNC void luaC_linkobj(lua_State* L, GCObject* o, uint8_t tt);
LUAI_FUNC void luaC_linkupval(lua_State* L, UpVal* uv);
LUAI_FUNC void luaC_barrierupval(lua_State* L, GCObject* v);
LUAI_FUNC void luaC_barrierf(lua_State* L, GCObject* o, GCObject* v);
LUAI_FUNC void luaC_barriertable(lua_State* L, Table* t, GCObject* v);
LUAI_FUNC void luaC_barrierback(lua_State* L, Table* t);
LUAI_FUNC void luaC_validate(lua_State* L);
LUAI_FUNC void luaC_dump(lua_State* L, void* file, const char* (*categoryName)(lua_State* L, uint8_t memcat));
LUAI_FUNC int64_t luaC_allocationrate(lua_State* L);
LUAI_FUNC void luaC_wakethread(lua_State* L);
LUAI_FUNC const char* luaC_statename(int state);<|MERGE_RESOLUTION|>--- conflicted
+++ resolved
@@ -6,12 +6,6 @@
 #include "lobject.h"
 #include "lstate.h"
 
-<<<<<<< HEAD
-/* TODO: C++
-LUAU_FASTFLAG(LuauGcFullSkipInactiveThreads)*/
-
-=======
->>>>>>> 88be067c
 /*
 ** Possible states of the Garbage Collector
 */
