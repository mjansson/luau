--- conflicted
+++ resolved
@@ -23,14 +23,10 @@
 LUAI_FUNC void luaV_gettable(lua_State* L, const TValue* t, TValue* key, StkId val);
 LUAI_FUNC void luaV_settable(lua_State* L, const TValue* t, TValue* key, StkId val);
 LUAI_FUNC void luaV_concat(lua_State* L, int total, int last);
-<<<<<<< HEAD
 LUAI_FUNC void luaV_getimport(lua_State* L, Table* env, TValue* k, uint32_t id, int propagatenil);
-=======
-LUAI_FUNC void luaV_getimport(lua_State* L, Table* env, TValue* k, uint32_t id, bool propagatenil);
 LUAI_FUNC void luaV_prepareFORN(lua_State* L, StkId plimit, StkId pstep, StkId pinit);
 LUAI_FUNC void luaV_callTM(lua_State* L, int nparams, int res);
 LUAI_FUNC void luaV_tryfuncTM(lua_State* L, StkId func);
->>>>>>> c5089def
 
 LUAI_FUNC void luau_execute(lua_State* L);
 LUAI_FUNC int luau_precall(lua_State* L, struct lua_TValue* func, int nresults);
