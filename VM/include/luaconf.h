// This file is part of the Luau programming language and is licensed under MIT License; see LICENSE.txt for details
// This code is based on Lua 5.x implementation licensed under MIT License; see lua_LICENSE.txt for details
#pragma once

// When debugging complex issues, consider enabling one of these:
// This will reallocate the stack very aggressively at every opportunity; use this with asan to catch stale stack pointers
// #define HARDSTACKTESTS 1
// This will call GC validation very aggressively at every incremental GC step; use this with caution as it's SLOW
// #define HARDMEMTESTS 1
// This will call GC validation very aggressively at every GC opportunity; use this with caution as it's VERY SLOW
// #define HARDMEMTESTS 2

// To force MSVC2017+ to generate SSE2 code for some stdlib functions we need to locally enable /fp:fast
// Note that /fp:fast changes the semantics of floating point comparisons so this is only safe to do for functions without ones
#if defined(_MSC_VER) && !defined(__clang__)
#define LUAU_FASTMATH_BEGIN __pragma(float_control(precise, off, push))
#define LUAU_FASTMATH_END __pragma(float_control(pop))
#else
#define LUAU_FASTMATH_BEGIN
#define LUAU_FASTMATH_END
#endif

// Used on functions that have a printf-like interface to validate them statically
#if defined(__GNUC__)
#define LUA_PRINTF_ATTR(fmt, arg) __attribute__((format(printf, fmt, arg)))
#else
#define LUA_PRINTF_ATTR(fmt, arg)
#endif

#ifdef _MSC_VER
#define LUA_NORETURN __declspec(noreturn)
#else
#define LUA_NORETURN __attribute__((__noreturn__))
#endif

/* Can be used to reconfigure visibility/exports for public APIs */
#ifndef LUA_API
#define LUA_API extern
#endif

#define LUALIB_API LUA_API

/* Can be used to reconfigure visibility for internal APIs */
#if defined(__GNUC__)
#define LUAI_FUNC __attribute__((visibility("hidden"))) extern
#define LUAI_DATA LUAI_FUNC
#else
#define LUAI_FUNC extern
#define LUAI_DATA extern
#endif

/* Can be used to reconfigure internal error handling to use longjmp instead of C++ EH */
<<<<<<< HEAD
#define LUA_USE_LONGJMP 1
=======
#ifndef LUA_USE_LONGJMP
#define LUA_USE_LONGJMP 0
#endif
>>>>>>> 88be067c

/* LUA_IDSIZE gives the maximum size for the description of the source */
#ifndef LUA_IDSIZE
#define LUA_IDSIZE 256
#endif

/*
@@ LUAI_GCGOAL defines the desired top heap size in relation to the live heap
@* size at the end of the GC cycle
** CHANGE it if you want the GC to run faster or slower (higher values
** mean larger GC pauses which mean slower collection.) You can also change
** this value dynamically.
*/
#ifndef LUAI_GCGOAL
#define LUAI_GCGOAL 200 /* 200% (allow heap to double compared to live heap size) */
#endif

/*
@@ LUAI_GCSTEPMUL / LUAI_GCSTEPSIZE define the default speed of garbage collection
@* relative to memory allocation.
** Every LUAI_GCSTEPSIZE KB allocated, incremental collector collects LUAI_GCSTEPSIZE
** times LUAI_GCSTEPMUL% bytes.
** CHANGE it if you want to change the granularity of the garbage
** collection.
*/
#ifndef LUAI_GCSTEPMUL
#define LUAI_GCSTEPMUL 200 /* GC runs 'twice the speed' of memory allocation */
#endif

#ifndef LUAI_GCSTEPSIZE
#define LUAI_GCSTEPSIZE 1  /* GC runs every KB of memory allocation */
#endif

/* LUA_MINSTACK is the guaranteed number of Lua stack slots available to a C function */
#ifndef LUA_MINSTACK
#define LUA_MINSTACK 20
#endif

/* LUAI_MAXCSTACK limits the number of Lua stack slots that a C function can use */
#ifndef LUAI_MAXCSTACK
#define LUAI_MAXCSTACK 8000
#endif

/* LUAI_MAXCALLS limits the number of nested calls */
#ifndef LUAI_MAXCALLS
#define LUAI_MAXCALLS 20000
#endif

/* LUAI_MAXCCALLS is the maximum depth for nested C calls; this limit depends on native stack size */
#ifndef LUAI_MAXCCALLS
#define LUAI_MAXCCALLS 200
#endif

/* buffer size used for on-stack string operations; this limit depends on native stack size */
#ifndef LUA_BUFFERSIZE
#define LUA_BUFFERSIZE 512
#endif

/* number of valid Lua userdata tags */
#ifndef LUA_UTAG_LIMIT
#define LUA_UTAG_LIMIT 128
#endif

/* upper bound for number of size classes used by page allocator */
#ifndef LUA_SIZECLASSES
#define LUA_SIZECLASSES 32
#endif

/* available number of separate memory categories */
#ifndef LUA_MEMORY_CATEGORIES
#define LUA_MEMORY_CATEGORIES 256
#endif

/* minimum size for the string table (must be power of 2) */
#ifndef LUA_MINSTRTABSIZE
#define LUA_MINSTRTABSIZE 32
#endif

/* maximum number of captures supported by pattern matching */
#ifndef LUA_MAXCAPTURES
#define LUA_MAXCAPTURES 32
#endif

/* }================================================================== */

/* Default number printing format and the string length limit */
#define LUA_NUMBER_FMT "%.14g"
#define LUAI_MAXNUMBER2STR 32 /* 16 digits, sign, point, and \0 */

/*
@@ LUAI_USER_ALIGNMENT_T is a type that requires maximum alignment.
** CHANGE it if your system requires alignments larger than double. (For
** instance, if your system supports long doubles and they must be
** aligned in 16-byte boundaries, then you should add long double in the
** union.) Probably you do not need to change this.
*/
#define LUAI_USER_ALIGNMENT_T \
    union \
    { \
        double u; \
        void* s; \
        long l; \
    }

#define LUA_VECTOR_SIZE 3	/* must be 3 or 4 */

#define LUA_EXTRA_SIZE LUA_VECTOR_SIZE - 2<|MERGE_RESOLUTION|>--- conflicted
+++ resolved
@@ -50,13 +50,7 @@
 #endif
 
 /* Can be used to reconfigure internal error handling to use longjmp instead of C++ EH */
-<<<<<<< HEAD
 #define LUA_USE_LONGJMP 1
-=======
-#ifndef LUA_USE_LONGJMP
-#define LUA_USE_LONGJMP 0
-#endif
->>>>>>> 88be067c
 
 /* LUA_IDSIZE gives the maximum size for the description of the source */
 #ifndef LUA_IDSIZE
@@ -161,6 +155,6 @@
         long l; \
     }
 
-#define LUA_VECTOR_SIZE 3	/* must be 3 or 4 */
+#define LUA_VECTOR_SIZE 4	/* must be 3 or 4 */
 
 #define LUA_EXTRA_SIZE LUA_VECTOR_SIZE - 2