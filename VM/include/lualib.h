--- conflicted
+++ resolved
@@ -74,19 +74,15 @@
 
 /* generic buffer manipulation */
 
-typedef struct luaL_Buffer
+struct luaL_Buffer
 {
     char* p;   // current position in buffer
     char* end; // end of the current buffer
     lua_State* L;
     struct TString* storage;
     char buffer[LUA_BUFFERSIZE];
-<<<<<<< HEAD
-} luaL_Buffer;
-=======
 };
 typedef struct luaL_Buffer luaL_Buffer;
->>>>>>> 88be067c
 
 // when internal buffer storage is exhausted, a mutable string value 'storage' will be placed on the stack
 // in general, functions expect the mutable string buffer to be placed on top of the stack (top-1)
